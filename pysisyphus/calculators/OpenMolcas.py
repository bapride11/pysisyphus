--- conflicted
+++ resolved
@@ -225,17 +225,6 @@
         if self.mcpdft:
             root_re = r"Total MC-PDFT energy for state\s+\d+\s+" + self.float_regex
             matches = re.findall(root_re, text)
-<<<<<<< HEAD
-            root_energies = np.array(matches, dtype=float)
-            root = self.get_root()
-            energy = root_energies[root - 1]
-        elif self.caspt2:
-            root_re = r"[RX]?(DW-|MS-)?CASPT2 Root\s+\d+\s+Total energy:\s+" + self.float_regex
-            matches = re.findall(root_re, text)
-            root_energies = np.array(matches, dtype=float)
-            root = self.get_root()
-            energy = root_energies[root - 1]
-=======
             # Try MC-PDFT with no state interaction terms
             if matches:
                 root_energies = np.array(matches, dtype=float)
@@ -248,7 +237,12 @@
                 root_energies = np.array(matches, dtype=float)
                 root = self.get_root()
                 energy = root_energies[root - 1]
->>>>>>> 86687081
+        elif self.caspt2:
+            root_re = r"[RX]?(DW-|MS-)?CASPT2 Root\s+\d+\s+Total energy:\s+" + self.float_regex
+            matches = re.findall(root_re, text)
+            root_energies = np.array(matches, dtype=float)
+            root = self.get_root()
+            energy = root_energies[root - 1]
         else:
             # Energy of root for which gradient was computed
             energy_regex = r"RASSCF state energy =\s*" + self.float_regex
